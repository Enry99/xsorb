--- conflicted
+++ resolved
@@ -176,22 +176,8 @@
         fig = plt.figure(figsize=(1.5 * cols_fig, 5 * rows_fig / 3))
         fig.subplots_adjust(wspace=0.001)
         axes = [fig.add_subplot(rows_fig,cols_fig,i) for i in range(1,len(configs) + 1)]
-<<<<<<< HEAD
-
-        print(rows_fig, cols_fig)
-        try:
-            E_slab_mol = Settings().E_slab_mol
-        except: #option in case settings.in or some other input file is no more present.
-            print('It was not possible to retrieve slab and molecule energy, printing the total energies instead.')
-            E_slab_mol = []
-    
-        print(E_slab_mol)
-
-        energies = [read_energy(file, *E_slab_mol) for file in pw_list]
-=======
     
         energies = [read_energy(file, *E_slab_mol) for file in pw_list if file not in uncompleted]
->>>>>>> 045d71e3
 
         for i, conf in enumerate(configs):
             label = labels[i]
