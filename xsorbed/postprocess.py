from ase.visualize import view
from ase.io.pov import get_bondpairs
from ase.io import read, write
import glob, sys, os, shutil
from natsort import natsorted
from slab import Slab
from settings import Settings
from filenames import *

<<<<<<< HEAD
def plot_adsorption_sites(ALL = False):
=======
def read_energy(filename: str, Eslab = 0, Emol = 0):
    with open(filename, 'r') as f:
        pwo = f.readlines()

    toten = 0
    scf_terminated = False
    for line in pwo: #make sure to get the last one (useful in relaxations)
        if '!' in line: 
            toten = line.split()[4]
        if 'End of self-consistent calculation' in line:
            scf_terminated = True
    if(scf_terminated and toten != 0): 
        return (float(toten) - Eslab - Emol)*rydbergtoev
    else: return None


def plot_adsorption_sites():
>>>>>>> a1e4c5e7

    settings = Settings()
    slab = Slab(settings.slab_filename, surface_sites_height=settings.surface_height)
  
    slab.find_adsorption_sites(* {
        "distance":0, 
        'symm_reduce': 0 if ALL else settings.symm_reduce, 
        'near_reduce':settings.near_reduce, 
        'no_obtuse_hollow':True}.values(),
         save_image=True)


def config_images(which : str, povray = False, witdth_res=3000):

    if witdth_res is None and povray: witdth_res = 3000 
    if which == 'scf':
        prefix = pwi_prefix
        pw = 'pwi'
    elif which == 'relax':
        prefix = pwo_prefix
        pw = 'pwo'
    print('Reading files...')
    from natsort import natsorted
    pw_list=natsorted(glob.glob(prefix+which+'_*.'+pw))
    configs = [(read(file) if pw == 'pwi' else read(file, results_required=False)) for file in pw_list]
    print('All files read.')

    print('Saving images...')
    if(not os.path.exists(which+'_'+images_dirname)):
        os.mkdir(which+'_'+images_dirname)
    os.chdir(which+'_'+images_dirname) 

    for i, config in enumerate(configs):
        label = pw_list[i].split('.'+pw)[0].split('_')[-1]

        if(povray):
            config_copy = config.copy()
            config_copy.set_pbc([0,0,0]) #to avoid drawing bonds with invisible replicas
            write(prefix+which+'_{0}_pov.pov'.format(label), 
                config, 
                format='pov',
                radii = 0.65, 
                rotation='-10z,-80x', 
                povray_settings=dict(canvas_width=witdth_res, transparent=False, camera_type='orthographic', camera_dist=50., bondatoms=get_bondpairs(config_copy, radius=0.7))
                #camera_type='perspective'
            ).render()
            os.remove(prefix+which+'_{0}_pov.pov'.format(label))
            os.remove(prefix+which+'_{0}_pov.ini'.format(label))

        else:
            write(prefix+which+'_{0}.png'.format(label), config, rotation='-10z,-80x', scale = 100)
            write(prefix+which+'_{0}_top.png'.format(label), config, scale = 100)


    if(which=='relax'):
        os.chdir('..')
        import numpy as np
        from matplotlib import pyplot as plt
        import matplotlib.image as mpimg

        rows_fig = max(int(np.ceil(len(configs)/5)), 1)
        cols_fig = max(int(np.ceil(len(configs)/rows_fig)), 1)
        fig = plt.figure(figsize=(1.5 * cols_fig, 5 * rows_fig / 3))
        fig.subplots_adjust(wspace=0.001)
        axes = [fig.add_subplot(rows_fig,cols_fig,i) for i in range(1,len(configs) + 1)]

        print(rows_fig, cols_fig)
        try:
            E_slab_mol = Settings().E_slab_mol
        except: #option in case settings.in or some other input file is no more present.
            E_slab_mol = []
    
        energies = [read_energy(file, *E_slab_mol) for file in pw_list]

        for i, conf in enumerate(configs):
            label = int(pw_list[i].split('.'+pw)[0].split('_')[-1])
            img = mpimg.imread('relax_'+images_dirname+'/'+prefix+which+'_{0}{1}.png'.format(label, '_pov' if povray else ''))
            axes[i].imshow(img)
            axes[i].set_title('{0}: {1:.3f} eV'.format(label, energies[i]), fontsize = 7, pad=1)
            axes[i].set_xticks([])
            axes[i].set_yticks([])
        fig.savefig('relax_'+images_dirname+'/'+'relax_overview.png', dpi=1500, bbox_inches='tight')

    print('All images saved to {0}.'.format(which+'_'+images_dirname))


def view_config(which : str, index : int):
    if which == 's':
        which = 'scf'
        prefix = pwi_prefix
        pw = 'pwi'
    elif which == 'r':
        which = 'relax'
        prefix = pwo_prefix
        pw = 'pwo'
    file = prefix+which+'_{0}.'.format(index)+pw
    try:
        config = read(file, index=':')
        view(config)
    except:
        config =  read(file) if pw == 'pwi' else read(file, results_required=False)
        print('Not possible to load the full relaxation history because of the ase bug for Espresso > 6.7. Showing only the last configuration.')
        view(config)        


def relax_animations(povray = False, witdth_res=3000):


    print('Reading files...')
    pwo_list=glob.glob(pwo_prefix+'relax_*.pwo')
    configs = [read(file, index=':') for file in pwo_list]
    labels = [pwo.split('.pwo')[0].split('_')[-1] for pwo in pwo_list]
    print('All files read.')
    
    print('Generating animation(s)...')
    if(not os.path.exists('relax_'+images_dirname)):
        os.mkdir('relax_'+images_dirname)
    os.chdir('relax_'+images_dirname)

    if(povray):
        if witdth_res is None: witdth_res = 3000 
        for i, config in enumerate(configs):
            if os.path.exists('temp'):
                shutil.rmtree('temp')
            os.mkdir('temp')  

            os.chdir('temp')
            for j, step in enumerate(config):
                
                step_copy = step.copy()
                step_copy.set_pbc([0,0,0]) #to avoid drawing bonds with invisible replicas
                write(pwo_prefix+'step_{:04d}.pov'.format(j), 
                    step, 
                    format='pov',
                    radii = 0.65, 
                    rotation='-10z,-80x', 
                    povray_settings=dict(canvas_width=witdth_res, transparent=False, camera_type='orthographic', camera_dist=50., bondatoms=get_bondpairs(step_copy, radius=0.7))
                    #camera_type='perspective'
                ).render()

            os.chdir('..')
            #os.system('convert -delay 20 temp/step_*.png '+pwo_prefix+'relax_{0}_pov.gif'.format(labels[i]))
            os.system('ffmpeg -framerate 10 -i temp/step_%04d.png -c:v libx264 -profile:v high -crf 20 -pix_fmt yuv420p '+pwo_prefix+'relax_{0}_pov.mp4'.format(labels[i]))
            shutil.rmtree('temp')

    else:
        for i, config in enumerate(configs):
            write(pwo_prefix+'relax_{0}.gif'.format(labels[i]), config, rotation='-10z,-80x', interval=150, scale = 100, save_count=None)

    print('All animations saved to {0}.'.format('relax_'+images_dirname))


def plot_energy_evolution():

    settings = Settings()
    Eslab, Emol = (settings.E_slab_mol[0], settings.E_slab_mol[1])

    print('Reading files...')
    pwo_list=natsorted(glob.glob(pwo_prefix+'relax_*.pwo'))
    labels = [int(pwo.split('.pwo')[0].split('_')[-1]) for pwo in pwo_list]

    totens = []
    relax_terminated = []
    for file in pwo_list:

        end = False
        totens.append([])

        with open(file, 'r') as f:
            pwo = f.readlines()

        for line in pwo: #make sure to get the last one (useful in relaxations)
            if '!' in line: 
                totens[-1].append( (float(line.split()[4]) - (Eslab+Emol)) * rydbergtoev )
            if 'Final energy' in line:
                end = True
        relax_terminated.append(end)
    print('All files read.')


    from matplotlib import pyplot as plt
    plt.axhline(y=0, linestyle='--', color='black', linewidth=1)
    for i, config_e in enumerate(totens):
        if(False):#len(config_e) > 10): #skip first 10 steps
            plt.plot([*range(10, len(config_e))], config_e[10:], '-', label=labels[i])
            plt.xlim(xmin=10)
        else:
            plt.plot(config_e, '-', label='{0}: {1:.2f}{2} eV'.format(labels[i], config_e[-1], '' if relax_terminated[i] else '*'))
            if (not relax_terminated[i]): plt.plot(len(config_e)-1, config_e[-1], 'x', color='black')
            #plt.xlim(xmin=0)
            
    
    plt.title('Relax energies')
    plt.xlabel('step')
    plt.ylabel('energy (eV)')
    plt.grid(linestyle='dotted')
    plt.legend(title="Config, energy")
    plt.savefig(energy_plot_filename, dpi=300, bbox_inches='tight')

    print('plot saved in {0}'.format(energy_plot_filename))<|MERGE_RESOLUTION|>--- conflicted
+++ resolved
@@ -7,9 +7,6 @@
 from settings import Settings
 from filenames import *
 
-<<<<<<< HEAD
-def plot_adsorption_sites(ALL = False):
-=======
 def read_energy(filename: str, Eslab = 0, Emol = 0):
     with open(filename, 'r') as f:
         pwo = f.readlines()
@@ -26,8 +23,7 @@
     else: return None
 
 
-def plot_adsorption_sites():
->>>>>>> a1e4c5e7
+def plot_adsorption_sites(ALL = False):
 
     settings = Settings()
     slab = Slab(settings.slab_filename, surface_sites_height=settings.surface_height)
