from ase.visualize import view
from ase.io.pov import get_bondpairs
from ase.io import read, write
import glob, sys, os, shutil
from natsort import natsorted
from slab import Slab
from settings import Settings
from filenames import *


<<<<<<< HEAD

=======
RADIUS = 0.8  #radius for bondpairs in povray
>>>>>>> 5aad663f

def read_energy(filename: str, Eslab = 0, Emol = 0):
    with open(filename, 'r') as f:
        pwo = f.readlines()

    toten = 0
    scf_terminated = False
    for line in pwo: #make sure to get the last one (useful in relaxations)
        if '!' in line: 
            toten = line.split()[4]
        if 'End of self-consistent calculation' in line:
            scf_terminated = True
    if(scf_terminated and toten != 0): 
        return (float(toten) - Eslab - Emol)*rydbergtoev
    else: return None


def plot_adsorption_sites(ALL = False):

    settings = Settings()
    slab = Slab(settings.slab_filename, surface_sites_height=settings.surface_height)
  
    slab.find_adsorption_sites(* {
        "distance":0, 
        'symm_reduce': 0 if ALL else settings.symm_reduce, 
        'near_reduce':settings.near_reduce, 
        'no_obtuse_hollow':True}.values(),
         save_image=True)


def config_images(which : str, povray = False, witdth_res=3000):

    if witdth_res is None and povray: witdth_res = 3000 
    if which == 'scf':
        prefix = pwi_prefix
        pw = 'pwi'
    elif which == 'relax':
        prefix = pwo_prefix
        pw = 'pwo'
    print('Reading files...')
    pw_list=natsorted(glob.glob(prefix+which+'_*.'+pw))
    configs = [(read(file) if pw == 'pwi' else read(file, results_required=False)) for file in pw_list]
    print('All files read.')

    print('Saving images...')
    if(not os.path.exists(which+'_'+images_dirname)):
        os.mkdir(which+'_'+images_dirname)
    os.chdir(which+'_'+images_dirname) 


    from ase.data.colors import jmol_colors
    ATOM_COLORS = jmol_colors.copy()
    for color in USER_COLORS_DEFS:
        ATOM_COLORS[color[0]] = color[1]
    colors = [ATOM_COLORS[atom.number] for atom in configs[0]]


    for i, config in enumerate(configs):
        label = pw_list[i].split('.'+pw)[0].split('_')[-1]

        if(povray):
            config_copy = config.copy()
            config_copy.set_pbc([0,0,0]) #to avoid drawing bonds with invisible replicas
            write(prefix+which+'_{0}_pov.pov'.format(label), 
                config, 
                format='pov',
                radii = 0.65, 
                rotation='-10z,-80x', 
<<<<<<< HEAD
                colors=colors,
                povray_settings=dict(canvas_width=witdth_res, transparent=False, camera_type='orthographic', camera_dist=50., bondatoms=get_bondpairs(config_copy, radius=0.75))
=======
                povray_settings=dict(canvas_width=witdth_res, celllinewidth=0, transparent=False, camera_type='orthographic', camera_dist=50., bondatoms=get_bondpairs(config_copy, radius=RADIUS))
>>>>>>> 5aad663f
                #camera_type='perspective'
            ).render()
            os.remove(prefix+which+'_{0}_pov.pov'.format(label))
            os.remove(prefix+which+'_{0}_pov.ini'.format(label))

        else:
            write(prefix+which+'_{0}.png'.format(label), config, rotation='-10z,-80x', scale = 100, colors=colors)
            write(prefix+which+'_{0}_top.png'.format(label), config, scale = 100, colors=colors)


    if(which=='relax'):
        os.chdir('..')
        import numpy as np
        from matplotlib import pyplot as plt
        import matplotlib.image as mpimg

        rows_fig = max(int(np.ceil(len(configs)/5)), 1)
        cols_fig = max(int(np.ceil(len(configs)/rows_fig)), 1)
        fig = plt.figure(figsize=(1.5 * cols_fig, 5 * rows_fig / 3))
        fig.subplots_adjust(wspace=0.001)
        axes = [fig.add_subplot(rows_fig,cols_fig,i) for i in range(1,len(configs) + 1)]

        print(rows_fig, cols_fig)
        try:
            E_slab_mol = Settings().E_slab_mol
        except: #option in case settings.in or some other input file is no more present.
            E_slab_mol = []
    
        energies = [read_energy(file, *E_slab_mol) for file in pw_list]

        for i, conf in enumerate(configs):
            label = int(pw_list[i].split('.'+pw)[0].split('_')[-1])
            img = mpimg.imread('relax_'+images_dirname+'/'+prefix+which+'_{0}{1}.png'.format(label, '_pov' if povray else ''))
            axes[i].imshow(img)
            axes[i].set_title('{0}: {1:.3f} eV'.format(label, energies[i]), fontsize = 7, pad=1)
            axes[i].set_xticks([])
            axes[i].set_yticks([])
        fig.savefig('relax_'+images_dirname+'/'+'relax_overview.png', dpi=1500, bbox_inches='tight')

    print('All images saved to {0}.'.format(which+'_'+images_dirname))


def view_config(which : str, index : int):
    if which == 's':
        which = 'scf'
        prefix = pwi_prefix
        pw = 'pwi'
    elif which == 'r':
        which = 'relax'
        prefix = pwo_prefix
        pw = 'pwo'
    file = prefix+which+'_{0}.'.format(index)+pw
    try:
        config = read(file, index=':')
        view(config)
    except:
        config =  read(file) if pw == 'pwi' else read(file, results_required=False)
        print('Not possible to load the full relaxation history because of the ase bug for Espresso > 6.7. Showing only the last configuration.')
        view(config)        


def relax_animations(povray = False, witdth_res=3000):


    print('Reading files...')
    pwo_list=glob.glob(pwo_prefix+'relax_*.pwo')
    configs = [read(file, index=':') for file in pwo_list]
    labels = [pwo.split('.pwo')[0].split('_')[-1] for pwo in pwo_list]
    print('All files read.')
    
    print('Generating animation(s)...')
    if(not os.path.exists('relax_'+images_dirname)):
        os.mkdir('relax_'+images_dirname)
    os.chdir('relax_'+images_dirname)


    from ase.data.colors import jmol_colors
    ATOM_COLORS = jmol_colors.copy()
    for color in USER_COLORS_DEFS:
        ATOM_COLORS[color[0]] = color[1]
    colors = [ATOM_COLORS[atom.number] for atom in configs[0]]


    if(povray):
        if witdth_res is None: witdth_res = 3000 
        for i, config in enumerate(configs):
            if os.path.exists('temp'):
                shutil.rmtree('temp')
            os.mkdir('temp')  

            os.chdir('temp')
            for j, step in enumerate(config):
                
                step_copy = step.copy()
                step_copy.set_pbc([0,0,0]) #to avoid drawing bonds with invisible replicas
                write(pwo_prefix+'step_{:04d}.pov'.format(j), 
                    step, 
                    format='pov',
                    radii = 0.65, 
                    rotation='-10z,-80x', 
<<<<<<< HEAD
                    colors=colors,
                    povray_settings=dict(canvas_width=witdth_res, transparent=False, camera_type='orthographic', camera_dist=50., bondatoms=get_bondpairs(step_copy, radius=0.7))
=======
                    povray_settings=dict(canvas_width=witdth_res, transparent=False, camera_type='orthographic', camera_dist=50., bondatoms=get_bondpairs(step_copy, radius=RADIUS))
>>>>>>> 5aad663f
                    #camera_type='perspective'
                ).render()

            os.chdir('..')
            #os.system('convert -delay 20 temp/step_*.png '+pwo_prefix+'relax_{0}_pov.gif'.format(labels[i]))
            os.system('ffmpeg -framerate 10 -i temp/step_%04d.png -c:v libx264 -profile:v high -crf 20 -pix_fmt yuv420p '+pwo_prefix+'relax_{0}_pov.mp4'.format(labels[i]))
            shutil.rmtree('temp')

    else:
        for i, config in enumerate(configs):
            write(pwo_prefix+'relax_{0}.gif'.format(labels[i]), config, rotation='-10z,-80x', interval=150, scale = 100, colors=colors, save_count=None)

    print('All animations saved to {0}.'.format('relax_'+images_dirname))


def plot_energy_evolution():

    settings = Settings()
    Eslab, Emol = (settings.E_slab_mol[0], settings.E_slab_mol[1])

    print('Reading files...')
    pwo_list=natsorted(glob.glob(pwo_prefix+'relax_*.pwo'))
    labels = [int(pwo.split('.pwo')[0].split('_')[-1]) for pwo in pwo_list]

    totens = []
    relax_terminated = []
    for file in pwo_list:

        end = False
        totens.append([])

        with open(file, 'r') as f:
            pwo = f.readlines()

        for line in pwo: #make sure to get the last one (useful in relaxations)
            if '!' in line: 
                totens[-1].append( (float(line.split()[4]) - (Eslab+Emol)) * rydbergtoev )
            if 'Final energy' in line:
                end = True
        relax_terminated.append(end)
    print('All files read.')


    from matplotlib import pyplot as plt
    plt.axhline(y=0, linestyle='--', color='black', linewidth=1)
    for i, config_e in enumerate(totens):
        if(False):#len(config_e) > 10): #skip first 10 steps
            plt.plot([*range(10, len(config_e))], config_e[10:], '-', label=labels[i])
            plt.xlim(xmin=10)
        else:
            plt.plot(config_e, '-', label='{0}: {1:.2f}{2} eV'.format(labels[i], config_e[-1], '' if relax_terminated[i] else '*'))
            if (not relax_terminated[i]): plt.plot(len(config_e)-1, config_e[-1], 'x', color='black')
            #plt.xlim(xmin=0)
            
    
    plt.title('Relax energies')
    plt.xlabel('step')
    plt.ylabel('energy (eV)')
    plt.grid(linestyle='dotted')
    plt.legend(title="Config, energy")
    plt.savefig(energy_plot_filename, dpi=300, bbox_inches='tight')

    print('plot saved in {0}'.format(energy_plot_filename))<|MERGE_RESOLUTION|>--- conflicted
+++ resolved
@@ -8,11 +8,7 @@
 from filenames import *
 
 
-<<<<<<< HEAD
-
-=======
 RADIUS = 0.8  #radius for bondpairs in povray
->>>>>>> 5aad663f
 
 def read_energy(filename: str, Eslab = 0, Emol = 0):
     with open(filename, 'r') as f:
@@ -81,12 +77,7 @@
                 format='pov',
                 radii = 0.65, 
                 rotation='-10z,-80x', 
-<<<<<<< HEAD
-                colors=colors,
-                povray_settings=dict(canvas_width=witdth_res, transparent=False, camera_type='orthographic', camera_dist=50., bondatoms=get_bondpairs(config_copy, radius=0.75))
-=======
                 povray_settings=dict(canvas_width=witdth_res, celllinewidth=0, transparent=False, camera_type='orthographic', camera_dist=50., bondatoms=get_bondpairs(config_copy, radius=RADIUS))
->>>>>>> 5aad663f
                 #camera_type='perspective'
             ).render()
             os.remove(prefix+which+'_{0}_pov.pov'.format(label))
@@ -187,12 +178,7 @@
                     format='pov',
                     radii = 0.65, 
                     rotation='-10z,-80x', 
-<<<<<<< HEAD
-                    colors=colors,
-                    povray_settings=dict(canvas_width=witdth_res, transparent=False, camera_type='orthographic', camera_dist=50., bondatoms=get_bondpairs(step_copy, radius=0.7))
-=======
                     povray_settings=dict(canvas_width=witdth_res, transparent=False, camera_type='orthographic', camera_dist=50., bondatoms=get_bondpairs(step_copy, radius=RADIUS))
->>>>>>> 5aad663f
                     #camera_type='perspective'
                 ).render()
 
