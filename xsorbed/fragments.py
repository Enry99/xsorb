#!/usr/bin/env python3
# -*- coding: utf-8 -*-

"""
Created on Thu 11 May 2023

@author: Enrico Pedretti

Generation of molecular fragments and dissociation energies calculation

"""

import json, os, shutil, copy, sys
from xsorbed.settings import Settings
from xsorbed.molecule import Molecule
from xsorbed.calculations import generate, final_relax
from xsorbed.io_utils import get_energies, restart_jobs
from xsorbed.common_definitions import *
from xsorbed.slab import Slab
from xsorbed.dftcode_specific import FRAGMENTS_OUT_FILE_PATHS, FRAGMENTS_IN_FILE_PATHS, SBATCH_POSTFIX_FRAGS, override_settings_isolated_fragment, Calculator


#TODO: sistemare la parte di override settings prendendo i dati da fragments_dict.json

TEST = False   #set to true for testing: prints sbatch command instead of actually launching jobs

#OK (code agnostic)
def generate_isolated_fragments(settings : Settings, fragments_dict : dict, VERBOSE : bool = True):
    """
    Generate isolated fragments from a molecule based on the provided settings and fragments dictionary.

    Args:
       - settings (Settings): The settings object containing the required parameters for fragment generation.
       - fragments_dict (dict): A dictionary containing information about the fragments to be generated.
       - VERBOSE (bool, optional): A flag indicating whether to print verbose output. Defaults to True.

    Returns:
        list: A list of structures representing the isolated fragments.
    """
    
    #Molecule import from file
    if VERBOSE: print('Loading molecule...')
    mol_whole = Molecule(molecule_filename=settings.molecule_filename,
                        atom_index=settings.selected_atom_index,
                        molecule_axis_atoms=settings.molecule_axis_atoms, 
                        axis_vector=settings.axis_vector, 
                        atoms_subset=settings.mol_subset_atoms)
    if VERBOSE: print('Molecule loaded.')    
    
    
    structures = []
    for fragment_name in fragments_dict["fragments"]:
    
        if fragment_name == "mol":
            raise ValueError('Error: fragment name "mol" not allowed (reserved for whole molecule).')
        
        if "mol_subset_atoms" in fragments_dict["fragments"][fragment_name] and "mol_subset_atoms_compl" in fragments_dict["fragments"][fragment_name]:
            raise ValueError("You can specify a fragment either by its atoms or by the complementary atoms of the whole molecule, not both. Quitting.")
        
                
        if "mol_subset_atoms" in fragments_dict["fragments"][fragment_name]:
            mol_subset_atoms = fragments_dict["fragments"][fragment_name]["mol_subset_atoms"]
        else: #complementary
            mol_subset_atoms = [i for i in range(len(mol_whole.mol_ase)) if i not in fragments_dict["fragments"][fragment_name]["mol_subset_atoms_compl"]]
        
        structures.append(mol_whole.mol_ase[mol_subset_atoms])

    return structures
        
#OK (code agnostic) 
def write_fragments_inputs(settings : Settings, 
                           fragments_dict : dict, 
                           structures : list,
                           OVERRIDE_SETTINGS : bool = True, 
                           INTERACTIVE : bool = True):
    """
    Write input files for fragments based on the given settings, fragments dictionary, and structures.

    Args:
       - settings (Settings): The settings object containing the calculation parameters.
       - fragments_dict (dict): A dictionary containing information about the fragments.
       - structures (list): A list of structures corresponding to the fragments.
       - OVERRIDE_SETTINGS (bool, optional): Whether to override the settings for each fragment. Defaults to True.
       - INTERACTIVE (bool, optional): Whether to interactively prompt the user for input. Defaults to True.

    Returns:
        list: A list of fragment names for which input files were written.
    """

    if OVERRIDE_SETTINGS: override_settings_isolated_fragment(settings, len(structures[0]))    

    os.makedirs('fragments', exist_ok=True)
    
    frag_list = []
    for fragment_name, structure in zip(fragments_dict["fragments"], structures):

        print(f"Writing input for fragment {fragment_name}...")
        outdir = f'fragments/{fragment_name}'
        os.makedirs(outdir, exist_ok=True)

        if INTERACTIVE:
            if os.path.exists(FRAGMENTS_OUT_FILE_PATHS[settings.program].format(fragment_name)): 
                print(f'{fragment_name} output file already present, possibly from a running calculation. You can decide to re-calculate it or skip it.')        
                while True:
                    answer = input('Re-calculate? ("y" = yes, "n" = no): ')
                    if answer == 'yes' or answer == 'y' or answer == 'no' or answer == 'n': 
                        break
                    else: print('Value not recognized. Try again.')
                if 'n' in answer: continue

            if os.path.exists(FRAGMENTS_IN_FILE_PATHS[settings.program].format(fragment_name)):
                print(f'{fragment_name} input file already present.')
                while True:
                    answer = input('Overwrite? ("y" = yes, "n" = no): ')
                    if answer == 'yes' or answer == 'y' or answer == 'no' or answer == 'n': 
                        break
                    else: print('Value not recognized. Try again.')
                    
                if 'n' in answer: continue

        calc = Calculator(settings, fragment_name, structure, outdir) 
        calc.write_input(structure)

        frag_list.append(fragment_name)

    if INTERACTIVE: print('All input files written.') 

    return frag_list

#OK (code agnostic) 
def launch_fragments_jobs(program : str, jobscript : str, sbatch_command : str, fragments_list : list):
    '''
    Launch the calculations.

    Args:
    - program: DFT program. Possible values: 'ESPRESSO' or 'VASP'
    - jobscript: path of the jobscript file
    - sbatch_command: command to submit the jobscript (in Slurm it is sbatch)
    - fragments_list: list of the names of the fragments to launch
    '''
    main_dir = os.getcwd()

    for fragment in fragments_list:

        j_dir = f'fragments/{fragment}'
        os.makedirs(j_dir, exist_ok=True) #for QE (for VASP they are already created by write_inputs)
        shutil.copyfile(jobscript, f'{j_dir}/{jobscript_stdname}')
        
        os.chdir(j_dir)   ####################
        
        #change job title (only for slumr jobscripts)
        with open(jobscript_stdname, 'r') as f:
            lines = f.readlines()
            for i, line in enumerate(lines):
                if "job-name" in line:
                    lines[i] = f"{line.split('=')[0]}={fragment}\n"
                    break
        with open(jobscript_stdname, 'w') as f:       
            f.writelines(lines)


        launch_string = f"{sbatch_command} {jobscript_stdname} {SBATCH_POSTFIX_FRAGS[program].format(fragment)}"
        if(TEST): print(launch_string)
        else: os.system(launch_string)  #launches the jobscript in j_dir from j_dir
        os.chdir(main_dir) ####################

#OK (code agnostic) 
def isolated_fragments(RUN=False):
    """
    Generate isolated fragments and launch fragment jobs.

    Args:
        - RUN (bool): Flag indicating whether to run the generated fragment jobs.

    """
    with open(framgents_filename, "r") as f:
        fragments_dict = json.load(f)

    settings = Settings()

    structures = generate_isolated_fragments(settings, fragments_dict, VERBOSE=True)

    frag_list = write_fragments_inputs(settings, fragments_dict, structures, OVERRIDE_SETTINGS=True, INTERACTIVE=True)

    if RUN: launch_fragments_jobs(settings.program, settings.jobscript, settings.sbatch_command, frag_list)






def setup_fragments_screening(RUN = False, save_figs=False, saveas_format=None):
<<<<<<< HEAD
=======
    
>>>>>>> a90560c7
    with open(framgents_filename, "r") as f:
        fragments_dict = json.load(f)

    settings = Settings()

    slab = Slab(slab_filename=settings.slab_filename, 
                layers_threshold=settings.layers_height, 
                surface_sites_height=settings.surface_height, 
                fixed_layers_slab=settings.fixed_layers_slab, 
                fixed_indices_slab=settings.fixed_indices_slab, 
                fix_slab_xyz=settings.fix_slab_xyz,
                sort_atoms_by_z=settings.sort_atoms_by_z,
                translate_slab_from_below_cell_bottom=settings.translate_slab)

    for fragment_name in fragments_dict["fragments"]:
        if not os.path.exists(FRAGMENTS_IN_FILE_PATHS[settings.program].format(fragment_name)) \
            and not os.path.exists(FRAGMENTS_OUT_FILE_PATHS[settings.program].format(fragment_name)):
            print(f"ERROR! fragments/{fragment_name} input or output You need to generate/relax all the fragments first.".format())
            sys.exit(1)




    settings_lines = settings.text

    for i, line in enumerate(settings_lines):
        if '&STRUCTURE' in line:
            STRUCTURE_line_i = i+1
            break




    main_dir = os.getcwd()

    for fragment_name in fragments_dict["fragments"]:

        os.chdir(main_dir)

        print('\n--------------------\nFragment {}:'.format(fragment_name))

        mol_frag_name = "fragments/{0}/{0}.{1}".format(fragment_name, 'pwo' if os.path.exists('fragments/{0}/{0}.pwo'.format(fragment_name)) else 'pwi')
        mol = Molecule(mol_frag_name)
    
        if not os.path.exists('fragments/{0}/{1}'.format(fragment_name, settings.slab_filename)): shutil.copyfile(settings.slab_filename, 'fragments/{0}/{1}'.format(fragment_name, settings.slab_filename))

        shutil.copyfile(settings.jobscript, 'fragments/{0}/{1}'.format(fragment_name, jobscript_filename))

        #only edit settings.in if not already present. This allows to fine-tune some parameters for specific fragments after -g, before -s

        answer = 'yes'
        if os.path.exists('fragments/{0}/settings.in'.format(fragment_name)):
            print('fragments/{0}/settings.in already present.'.format(fragment_name))
            while True:
                answer = input('Overwrite? ("y" = yes, "n" = no): ')
                if answer == 'yes' or answer == 'y' or answer == 'no' or answer == 'n': 
                    break
                else: print('Value not recognized. Try again.')

        if answer == 'yes' or answer == 'y': 
    
            settings_lines_frag = copy.deepcopy(settings_lines)

            for i, line in enumerate(settings_lines_frag):
                if "molecule_filename" in line:
                    l = line.split('=')[:2]
                    l[1] = mol_frag_name.split('/')[-1]
                    line = '= '.join(l)+'\n'
                    settings_lines_frag[i] = line
    

            for flag in fragments_dict["fragments"][fragment_name]: 
                if flag ==  "mol_subset_atoms": continue
                found = False              
                for i, line in enumerate(settings_lines_frag):
                    
                    if flag in line:
                        l = line.split('=')[:2]
                        l[0] = '   '+flag.ljust(30)
                        if isinstance(fragments_dict["fragments"][fragment_name][flag], list):
                            l[1] = ' '.join(str(x) for x in fragments_dict["fragments"][fragment_name][flag])                        
                        else:
                            l[1] = str(fragments_dict["fragments"][fragment_name][flag])
                        line = '= '.join(l)+'\n'
                        settings_lines_frag[i] = line
                        found = True
                        break
                if not found:
                    if isinstance(fragments_dict["fragments"][fragment_name][flag], list):
                        l = ' '.join(str(x) for x in fragments_dict["fragments"][fragment_name][flag])                        
                    else:
                        l = str(fragments_dict["fragments"][fragment_name][flag])
                    settings_lines_frag.insert(STRUCTURE_line_i, '   '+flag.ljust(30)+' = '+l+'\n')


            with open('fragments/{0}'.format(fragment_name)+'/settings.in', 'w') as f:
                f.writelines(settings_lines_frag)


        
        j_dir = 'fragments/'+fragment_name
        if not os.path.exists(j_dir + '/'+jobscript_filename) : shutil.copyfile(settings.jobscript, j_dir + '/'+jobscript_filename)

        os.chdir(j_dir)
        generate(RUN = RUN, etot_forc_conv = etot_forc_conv, SAVEFIG=save_figs, saveas_format=saveas_format)
        os.chdir(main_dir)

    #print(json.dumps(fragments_dict, indent=3))


def final_relax_fragments(n_configs, threshold, BY_SITE):

    with open(framgents_filename, "r") as f:
        fragments_dict = json.load(f)

    main_dir = os.getcwd()
    for fragment_name in fragments_dict["fragments"]:

        os.chdir(main_dir)

        print('\n--------------------\nFragment {}:'.format(fragment_name))

        j_dir = 'fragments/'+fragment_name
        os.chdir(j_dir)
        final_relax(n_configs=n_configs, threshold=threshold, BY_SITE=BY_SITE)
        os.chdir(main_dir)
        

def restart_jobs_fragments(which):

    with open(framgents_filename, "r") as f:
        fragments_dict = json.load(f)

    main_dir = os.getcwd()
    for fragment_name in fragments_dict["fragments"]:

        os.chdir(main_dir)

        print('\n--------------------\nFragment {}:'.format(fragment_name))

        j_dir = 'fragments/'+fragment_name
        os.chdir(j_dir)
        restart_jobs(which='screening' if which == 's' else 'relax')
        os.chdir(main_dir)


def get_diss_energies():

    from natsort import natsorted
    import glob

    with open(framgents_filename, "r") as f:
        fragments_dict = json.load(f)
    
    
    slab_energy = Settings().E_slab_mol[0] #* rydbergtoev  CHANGE!!!


    fragments_data = {"mol" : {}}
    #get total energy of molecule, each with the label and position
    sites = [] 
    config_labels = []
    with open('site_labels.csv', 'r') as f:
        file = f.readlines()
        for line in file:
            if 'site' in line: continue
            sites.append(int(line.split(',')[0]))
            config_labels.append(line.split(',')[4])
    energies = get_energies(pwo_prefix='relax')
    i_min = energies.index(min(energies))
    files = natsorted(glob.glob( 'relax_*.pwo' ))
    name_min = files[i_min]
    label_min = int(name_min.split('_')[-1].split('.')[0])
    fragments_data["mol"]["energy"] = min(energies)
    fragments_data["mol"]["site"] = config_labels[label_min]

    #repeat for each fragment
    for fragment_name in fragments_dict["fragments"]:
        
        fragments_data.update({fragment_name : {} })

        #get total energy of each fragment, each with the label and position
        sites = [] 
        config_labels = []
        with open('fragments/{}/site_labels.csv'.format(fragment_name), 'r') as f:
            file = f.readlines()

            for line in file:
                if 'site' in line: continue
                sites.append(int(line.split(',')[0]))
                config_labels.append(line.split(',')[4])

        energies = get_energies(pwo_prefix='fragments/{}/relax'.format(fragment_name))

        i_min = energies.index(min(energies))
        
        files = natsorted(glob.glob( 'fragments/{}/relax_*.pwo'.format(fragment_name) ))

        name_min = files[i_min]
        label_min = int(name_min.split('_')[-1].split('.')[0])

        fragments_data[fragment_name]["energy"] = min(energies)
        fragments_data[fragment_name]["site"] = config_labels[label_min]
        

    
    text = []


    for combination in fragments_dict["combinations"]:        
        
        products_names = combination[1]
        initial_fragment_name = combination[0]
        dissoc_products_toten = sum([ fragments_data[frag]["energy"] for frag in products_names])
        initial_fragment_energy = fragments_data[ initial_fragment_name ]["energy"]
        diss_en = dissoc_products_toten - initial_fragment_energy - slab_energy * (len(products_names) - 1)

        fragments_names = '{0}({1}) -> '.format(initial_fragment_name, fragments_data[initial_fragment_name]["site"]).format()    \
            +' + '.join([ '{0}({1})'.format(frag, fragments_data[frag]["site"]) for frag in products_names])

        text.append('{:70}{:+.3f}\n'.format(fragments_names, diss_en))

    with open('DISSOCIATION.txt', 'w') as f:
        f.write( '{0:70}{1}'.format("Fragments(most stable site)", "dissociation energy(eV)\n"))
        f.writelines( text )<|MERGE_RESOLUTION|>--- conflicted
+++ resolved
@@ -190,10 +190,7 @@
 
 
 def setup_fragments_screening(RUN = False, save_figs=False, saveas_format=None):
-<<<<<<< HEAD
-=======
-    
->>>>>>> a90560c7
+    
     with open(framgents_filename, "r") as f:
         fragments_dict = json.load(f)
 
