--- conflicted
+++ resolved
@@ -12,8 +12,7 @@
 energy_plot_filename     = 'relax_energies.png'
 scf_outdir               = 'scf_outdirs'
 relax_outdir             = 'relax_outdirs'
-<<<<<<< HEAD
-
+jobscript_filename       = 'jobscript' #standard name used in the copied version inside the outdirs
 
 #user-defined atomic colors:
 USER_COLORS_DEFS = [
@@ -26,6 +25,3 @@
     [26, [0.40, 0.40, 1.00]],
     [42, [0.70, 0.70, 0.70]],
 ]
-=======
-jobscript_filename       = 'jobscript' #standard name used in the copied version inside the outdirs
->>>>>>> 5aad663f
