#!/usr/bin/env python3
# -*- coding: utf-8 -*-

"""
@author: Enrico Pedretti

Small helper class to collect the settings read from settings.in

"""


import numpy as np
from xsorbed import input
from xsorbed.dftcode_specific import UNITS_TO_EV_FACTOR, HYBRID_SCREENING_THRESHOLDS

# NOTE: all keys in the dictionary are in lowercase, while the cards are in uppercase

class Settings:
    '''
    Class to read the settings.in and store all the parameters for the adsorption structures generation 
    and for the dft code

    Args:
    - settings_filename: path for the settings file
    - read_energies: try to read molecule and slab energies from files
    '''

    def __init__(self, settings_filename : str = "settings.in", read_energies : bool = True, VERBOSE : bool = True):
        '''
        Args:
        - settings_filename: path for the settings file
        - read_energies: try to read molecule and slab energies from files        
        '''

        #variables read from settings.in
        script_settings_dict, self.dftprogram_settings_dict, program = input.read_input_file(settings_filename)

        #set the dft program
        self.program = program
    
        #check for existence of the main cards for the adsorption structure generation
        cards = ['INPUT','STRUCTURE']
        for card in cards:
            if card not in script_settings_dict:
                raise RuntimeError(f"{card} card not found in settings.in.") 


        #check existence of mandatory flags in cards ######################################
        mandatory_flags = {
            'INPUT' : ['slab_filename','molecule_filename', 'jobscript'], 
            'STRUCTURE' : ['selected_atom_index', 'molecule_axis', 'x_rot_angles', 'y_rot_angles', 'z_rot_angles'], 
            }
        for card in mandatory_flags:
            for flag in mandatory_flags[card]:
                if flag not in script_settings_dict[card]:
                    raise RuntimeError(f"Mandatory flag {flag} not found in card {card} while reading settings.in.")
        ####################################################################################

        # check that the various flags are given in the correct format   ###################  
        script_settings_dict['INPUT']['jobscript'] = [x.strip("'") for x in script_settings_dict['INPUT']['jobscript'].split()]
        if 'jobscript_ml' in script_settings_dict['INPUT']:
            script_settings_dict['INPUT']['jobscript_ml'] = [x.strip("'") for x in script_settings_dict['INPUT']['jobscript_ml'].split()]
        script_settings_dict['STRUCTURE']['molecule_axis'] = [x.strip("'") for x in script_settings_dict['STRUCTURE']['molecule_axis'].split()]

        if script_settings_dict['STRUCTURE']['molecule_axis'][0] == 'atoms':
            if len(script_settings_dict['STRUCTURE']['molecule_axis'][1:]) != 2:
                raise ValueError("Error: you must specify two integers as indices of the two atoms for the molecule axis.")
        elif script_settings_dict['STRUCTURE']['molecule_axis'][0] == 'vector':
            if len(script_settings_dict['STRUCTURE']['molecule_axis'][1:]) != 3:
                raise ValueError("Error: you must specify three numbers for the vector representing the molecule axis.")         
        else:
            raise ValueError("Error: molecule_axis must be specified with 'atoms' or 'vector'")

        if 'vertical_angles' in script_settings_dict['STRUCTURE']:
            script_settings_dict['STRUCTURE']['vertical_angles'] = [x.strip("'") for x in script_settings_dict['STRUCTURE']['vertical_angles'].split()]
            if (script_settings_dict['STRUCTURE']['vertical_angles'][0] != 'x' 
                and script_settings_dict['STRUCTURE']['vertical_angles'][0] != 'z'
                and script_settings_dict['STRUCTURE']['vertical_angles'][0] != 'none'
                and script_settings_dict['STRUCTURE']['vertical_angles'][0] != 'list'):
                    raise ValueError("Error: vertical_angles requires either 'x', 'z', 'none' or 'list' [list of custom angles].")         

            if (script_settings_dict['STRUCTURE']['vertical_angles'][0] == 'x' 
                or script_settings_dict['STRUCTURE']['vertical_angles'][0] == 'z'
                or script_settings_dict['STRUCTURE']['vertical_angles'][0] == 'none') and len(script_settings_dict['STRUCTURE']['vertical_angles']) > 1 :
                    raise ValueError("Error: the specified mode for vertical_angles does not support additional arguments.")
            
            if(script_settings_dict['STRUCTURE']['vertical_angles'][0] == 'list' and len(script_settings_dict['STRUCTURE']['vertical_angles']) == 1):
                    raise ValueError("Error: the specified mode for vertical_angles requires at least one angle (e.g. 0)")
        else: script_settings_dict['STRUCTURE']['vertical_angles'] = ['x']

        if 'fixed_indices_slab' in script_settings_dict['STRUCTURE'] and 'fixed_layers_slab' in script_settings_dict['STRUCTURE']:
            raise ValueError("You can specify the fixed slab atoms either by 'fixed_indices_slab' or 'fixed_layers_slab', not both.")

        ####################################################################################

        #Finally read data from dictionary and initialize the actual variables


        #&INPUT:
        self.slab_filename          = script_settings_dict['INPUT']['slab_filename']
        self.molecule_filename      = script_settings_dict['INPUT']['molecule_filename']
        self.jobscript              = script_settings_dict['INPUT']['jobscript'][0]
        self.sbatch_command         = script_settings_dict['INPUT']['jobscript'][1]
        self.jobscript_ml           = script_settings_dict['INPUT']['jobscript_ml'][0] if 'jobscript_ml' in script_settings_dict['INPUT'] else None
        self.sbatch_command_ml      = script_settings_dict['INPUT']['jobscript_ml'][1] if 'jobscript_ml' in script_settings_dict['INPUT'] else None
        if 'jobname_prefix' in script_settings_dict['INPUT']:
            self.jobname_prefix     = script_settings_dict['INPUT']['jobname_prefix']
        else: self.jobname_prefix = ''
        if 'screening_conv_thr' in script_settings_dict['INPUT']:
            self.screening_conv_thr = np.array(script_settings_dict['INPUT']['screening_conv_thr'].split(), dtype=float).tolist()
        else: self.screening_conv_thr = HYBRID_SCREENING_THRESHOLDS[program]
        # read e_slab_mol from settings.in (priority over value from file) 
        if 'e_slab_mol' in script_settings_dict['INPUT']:
            E_slab_mol_str = script_settings_dict['INPUT']['e_slab_mol'].split()
            if len(E_slab_mol_str) != 2:
                raise ValueError("If you specify the tag E_slab_mol you must provide TWO values.")
            self.E_slab_mol = (np.array(E_slab_mol_str, dtype=float)*UNITS_TO_EV_FACTOR[program]).tolist()  
        else: self.E_slab_mol = [0,0]

        #if E_slab_mol not in settings.in, try to read from file. If not possible, set it to [0,0]
        if(0 in self.E_slab_mol and read_energies):
            if 'mol_subset_atoms' in script_settings_dict['STRUCTURE']:
                print('Using a subset of the molecule atoms. Molecule energy not extracted.')
            else:
                try:
                    from ase.io import read
                    from xsorbed import ase_custom
                    #try to read E_salb_mol directly from files
                    slab_en = read(self.slab_filename).get_potential_energy()
                    mol_en = read(self.molecule_filename).get_potential_energy()
                    self.E_slab_mol = [slab_en, mol_en]
                    print("Slab and molecule energies read from files.")
                except:
                    print('It was not possible to obtain slab and molecule energy in any way. Total energies will be displayed instead.')
                    self.E_slab_mol = [0, 0]



        #&STRUCTURE

        #set non-specified flags to default.
        optional_structure_flags_list = {
            'amorphous_site_finding'   : 'False',
            'amorphous_surrounding_sites': 'False',
            'surrounding_exclude_main' : 'False',
            'surrounding_sites_deltaz' : None,
            'symm_reduce'              : 0.01,
            'near_reduce'              : 0.01,
            'cn_method'                : 'plain',
            'cn_plain_fixed_radius'    : None,
            'max_cn'                   : None,
            'max_cn_offset'            : 2,
            'surface_height'           : 0.9,
            'layers_height'            : 0.5,
            'selected_sites'           : ' ',
            'mol_subset_atoms'         : ' ',
            'screening_atom_distance'  : 2.0,
            'screening_min_distance'   : 1.5,
            'relax_atom_distance'      : 2.0,
            'relax_min_distance'       : 1.5,
            'fixed_indices_slab'       : ' ',
            'fixed_layers_slab'        : ' ',
            'fixed_indices_mol'        : ' ',
            'fix_slab_xyz'             : '0 0 0',
            'fix_mol_xyz'              : '0 0 1',
            'mol_before_slab'          : 'False',
            'sort_atoms_by_z'          : 'True',
            'translate_slab'           : 'True',
            'fix_bondlengths_preopt'   : 'False',
        }
        for flag in optional_structure_flags_list:
            if flag not in script_settings_dict['STRUCTURE']:
                script_settings_dict['STRUCTURE'].update({flag : optional_structure_flags_list[flag]})                

        # initialize the class variables with dictionary values
        self.surface_height         = float(script_settings_dict['STRUCTURE']['surface_height'])
        self.layers_height          = float(script_settings_dict['STRUCTURE']['layers_height'])
        self.selected_sites         = np.array(script_settings_dict['STRUCTURE']['selected_sites'].split(), dtype=int).tolist()

        self.mol_subset_atoms       = np.array(script_settings_dict['STRUCTURE']['mol_subset_atoms'].split(), dtype=int).tolist()
        self.molecule_axis_atoms    = np.array(script_settings_dict['STRUCTURE']['molecule_axis'][1:], dtype=int
                                               ).tolist() if script_settings_dict['STRUCTURE']['molecule_axis'][0] == 'atoms' else []
        self.axis_vector            = np.array(script_settings_dict['STRUCTURE']['molecule_axis'][1:], dtype=float
                                               ).tolist() if script_settings_dict['STRUCTURE']['molecule_axis'][0] == 'vector' else []
        self.selected_atom_index    = int(script_settings_dict['STRUCTURE']['selected_atom_index'])
        self.screening_atom_distance= float(script_settings_dict['STRUCTURE']['screening_atom_distance'])
        self.screening_min_distance = float(script_settings_dict['STRUCTURE']['screening_min_distance'])
        self.relax_atom_distance    = float(script_settings_dict['STRUCTURE']['relax_atom_distance'])
        self.relax_min_distance     = float(script_settings_dict['STRUCTURE']['relax_min_distance'])                
        self.x_rot_angles           = np.array(script_settings_dict['STRUCTURE']['x_rot_angles'].split(), dtype=float).tolist()
        self.y_rot_angles           = np.array(script_settings_dict['STRUCTURE']['y_rot_angles'].split(), dtype=float).tolist()  
        self.z_rot_angles           = np.array(script_settings_dict['STRUCTURE']['z_rot_angles'].split(), dtype=float).tolist()

        if script_settings_dict['STRUCTURE']['vertical_angles'][0] == 'x':            
            self.vertical_angles    = self.x_rot_angles
        elif script_settings_dict['STRUCTURE']['vertical_angles'][0] == 'z':
            self.vertical_angles    = self.z_rot_angles
        elif script_settings_dict['STRUCTURE']['vertical_angles'][0] == 'none':
            self.vertical_angles    = np.array([0.])
        else:
            self.vertical_angles    = np.array(script_settings_dict['STRUCTURE']['vertical_angles'][1:], dtype=float).tolist()

        if 'individual_rotations' in script_settings_dict['STRUCTURE']:
            self.individual_rotations   = [np.array(rot.split(), dtype=float).tolist() for rot in script_settings_dict['STRUCTURE']['individual_rotations'].split(',')]
        else:
            self.individual_rotations   = []
         

        self.fixed_indices_slab     = np.array(script_settings_dict['STRUCTURE']['fixed_indices_slab'].split(), dtype=int).tolist()
        self.fixed_layers_slab      = np.array(script_settings_dict['STRUCTURE']['fixed_layers_slab'].split(), dtype=int).tolist()
        self.fixed_indices_mol      = np.array(script_settings_dict['STRUCTURE']['fixed_indices_mol'].split(), dtype=int).tolist()
        self.fix_slab_xyz           = np.array(script_settings_dict['STRUCTURE']['fix_slab_xyz'].split(), dtype=int).tolist() 
        self.fix_mol_xyz            = np.array(script_settings_dict['STRUCTURE']['fix_mol_xyz'].split(), dtype=int).tolist()

        self.sort_atoms_by_z        = True if 'true' in script_settings_dict['STRUCTURE']['sort_atoms_by_z'].lower() else False #to allow also .true./.false.
        self.translate_slab         = True if 'true' in script_settings_dict['STRUCTURE']['translate_slab'].lower() else False
        self.mol_before_slab        = True if 'true' in script_settings_dict['STRUCTURE']['mol_before_slab'].lower() else False
<<<<<<< HEAD
        self.fix_bondlengths_preopt = True if 'true' in script_settings_dict['STRUCTURE']['fix_bondlengths_preopt'].lower() else False
        
=======
        self.amorphous_site_finding = True if 'true' in script_settings_dict['STRUCTURE']['amorphous_site_finding'].lower() else False
>>>>>>> fb3a29d0

        if not self.amorphous_site_finding:
            self.sites_find_args = {
                'symm_reduce': float(script_settings_dict['STRUCTURE']['symm_reduce']), 
                'near_reduce': float(script_settings_dict['STRUCTURE']['near_reduce']), 
                'no_obtuse_hollow':True}
        else:
            self.sites_find_args = {}
            if script_settings_dict['STRUCTURE']['max_cn'] is not None:
                self.sites_find_args.update({'max_cn': float(script_settings_dict['STRUCTURE']['max_cn'])})
            self.sites_find_args.update({'max_cn_offset': float(script_settings_dict['STRUCTURE']['max_cn_offset'])})
            self.sites_find_args.update({'cn_method': script_settings_dict['STRUCTURE']['cn_method']})
            self.sites_find_args.update({'amorphous_surrounding_sites': True if 'true' in script_settings_dict['STRUCTURE']['amorphous_surrounding_sites'].lower() else False})
            self.sites_find_args.update({'surrounding_exclude_main': True if 'true' in script_settings_dict['STRUCTURE']['surrounding_exclude_main'].lower() else False})
            if script_settings_dict['STRUCTURE']['surrounding_sites_deltaz'] is not None:
                self.sites_find_args.update({'surrounding_sites_deltaz': float(script_settings_dict['STRUCTURE']['surrounding_sites_deltaz'])})
            if script_settings_dict['STRUCTURE']['cn_plain_fixed_radius'] is not None:
                self.sites_find_args.update({'cn_plain_fixed_radius': float(script_settings_dict['STRUCTURE']['cn_plain_fixed_radius'])})
        #import json
        #print(json.dumps(self.__dict__, indent=4))
<|MERGE_RESOLUTION|>--- conflicted
+++ resolved
@@ -215,12 +215,9 @@
         self.sort_atoms_by_z        = True if 'true' in script_settings_dict['STRUCTURE']['sort_atoms_by_z'].lower() else False #to allow also .true./.false.
         self.translate_slab         = True if 'true' in script_settings_dict['STRUCTURE']['translate_slab'].lower() else False
         self.mol_before_slab        = True if 'true' in script_settings_dict['STRUCTURE']['mol_before_slab'].lower() else False
-<<<<<<< HEAD
+        self.amorphous_site_finding = True if 'true' in script_settings_dict['STRUCTURE']['amorphous_site_finding'].lower() else False
         self.fix_bondlengths_preopt = True if 'true' in script_settings_dict['STRUCTURE']['fix_bondlengths_preopt'].lower() else False
         
-=======
-        self.amorphous_site_finding = True if 'true' in script_settings_dict['STRUCTURE']['amorphous_site_finding'].lower() else False
->>>>>>> fb3a29d0
 
         if not self.amorphous_site_finding:
             self.sites_find_args = {
