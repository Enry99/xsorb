#!/usr/bin/env python3
# -*- coding: utf-8 -*-

"""
Created on Fri 6 Feb 2023

@author: Enrico Pedretti
@author: Paolo Restuccia

Python script based on Pymatgen and ASE to build adatom adsorption on slabs calculated with Quantum ESPRESSO


# @Brief summary of the program:
# -Reads slab from file (many types supported, e.g. pwi/pwo, .xyz, .cif, POSCAR ...). The slab is assumed to be already relaxed.

# -Reads molecule from file. You must provide the indices of the two atoms that will define the x axis direction, or directly specify
#   the vector that will be taken as the x axis for the rotations.
#   It is also possible to select only a subset of the atoms by specifying the indices in the file. This can be useful to create fragments.

# -Finds all adsorption sites on the surface, optionally saves a .png with the identified sites.
#    If too many sites are identified, try to adjust (increase) the two threshold parameters 
#    'symm_reduce' and 'near_reduce' in the sites_find_args dictionary. 
#    Optionally you can also manually select the sites by specifying them with the indices plotted in the 
#    image generated with the option -sites. Note that by setting symm_reduce = 0 the program finds
#    ALL the high-symmetry sites, from which you can choose those that you want. 

# -Generates all the desired orientations of the molecule after translating to the origin the selected atom of the molecule, 
#    which will be later placed above the slab in the adsorption sites. 
#    NOTE: the selected atom index must be the one in the input file,
#    even if only a subset of the molecule is selected. The rotations are performed in the following order:
#    1) rotations along x axis ("screw")
#    2) rotations along y axis ("verticality": 0 = molecule horizontal, 90 = molecule vertical)
#    3) rotations along z axis (rotations in the horizontal plane)
#    
#    Optionally saves a .png with all the orientations viewed from above.

# -Generates configurations for all orientations placing the selected atom above all adsorption sites. Each configuration is labeled by an integer index.
#    In order to identify the labels, a table is written into a .csv containing label, xrot_angle, yrot_angle, z_rot_angle, site_type, x_site, y_site, z_site

# -Writes the .pwi for all the generated configurations and submits all the jobs in parallel for the scf screening.
#    Optionally it is possible to just generate the .pwi(s) without launching the jobs (useful for checking the generated
#    configurations before starting the calculations)
#    Optionally writes also the xsf files for visualization (so you can open them also with VESTA)

# -After the scf screening is completed, the scf energies can be extracted and are saved into a .csv

# -Finally, the configurations close to the energy minimum (within a threshold) calculated
#    with the scf screening can be relaxed to find the adsorption energies.

# -The parameters of the scripts (and of Espresso) must be set in the settings.in file, for which a template example
#    with all the mandatory and optional flags is provided.

"""

#Import statements#####################################################################
import os, sys
import argparse
#
from xsorbed.filenames import *
########################################################################################



def cli_parse():

    parser = argparse.ArgumentParser(
        description='Select one of the commands below. The program will read further input informations from the file "settings.in"'
        )

    parser.add_argument('--v', '--version', action='version', version='%(prog)s '+VERSION)


    calc_group = parser.add_argument_group(title='Calculation options')
    #main flags
    main_calc = calc_group.add_mutually_exclusive_group()
    main_calc.add_argument('-g', action='store_true', help='generate all pwi(s) and a csv file with config labels, without submitting the jobs')
    main_calc.add_argument('-s', action='store_true', help='launch scf screening')
    main_calc.add_argument('-r', action='store_true', help='launch relaxations')
    main_calc.add_argument('-restart', choices=['s', 'r'], help='restart all (unfinished) scf or relax calculations')
    #optional flags
    calc_group.add_argument('--save-figs', action='store_true', help='plot also the figures (sites + molecule orientations) when using -g or -r')
    calc_group.add_argument('--saveas', type=str, help='generate also files in the desiered format besides the pwi(s), e.g. cif, xyz, ...')
    calc_group.add_argument('--t', type=float, help='energy threshold above minimum (in eV) for choosing the configurations for the final relaxation')
    calc_group.add_argument('--i', nargs='+', type=int, help='select specific configurations (by label) for relaxation')
    calc_group.add_argument('--exclude', nargs='+', type=int, help='exclude selected configurations from the final relaxation when using threshold --t')



    energy_group = parser.add_argument_group(title='Energies collection options')  
    #main flags
    main_energy = energy_group.add_mutually_exclusive_group()
    main_energy.add_argument('-es', action='store_true', help='save scf energies to csv')
    main_energy.add_argument('-er', action='store_true', help='save relax energies to csv')
    main_energy.add_argument('-plot-energies', action='store_true', help='save image with energies evolution during relax')


    visualization_group = parser.add_argument_group(title='Visualization options')
    #main flags
    main_visual = visualization_group.add_mutually_exclusive_group()
    main_visual.add_argument('-sites', action='store_true',  help='plot the identified high-symmetry sites sites with labels')
    main_visual.add_argument('-sites-all', action='store_true',  help='plot ALL the high-symmetry sites sites with labels')
    main_visual.add_argument('-scf-images', action='store_true', help='save images of the scf configurations')
    main_visual.add_argument('-relax-images', action='store_true', help='save images of the relaxations')
<<<<<<< HEAD
    main_visual.add_argument('-relax-animations', action='store_true', help='save gif animations of the relaxations (even if not completed)')
=======
    main_visual.add_argument('-render-image', nargs=2, help='select which image to render and the rotations list for the camera (syntax: [s/r][index] [rotations], e.g. r12 -10z,-80x)')
    main_visual.add_argument('-relax-animations', action='store_true', help='save animations of the relaxations in gif (default) or mp4 format (for povray)')
>>>>>>> 045d71e3
    main_visual.add_argument('-view', type=str, help='select which config to open with ase gui (syntax: [s/r][index], e.g. s3)')
    main_visual.add_argument('-savefiles', nargs=2, help='save files in specific format (syntax: [format] [calc_type], e.g. cif relax)')
    #optional flags
    visualization_group.add_argument('--povray', action='store_true', help='use povray to render images (if installed)')
    visualization_group.add_argument('--width-res', type=int, help='resolution width (in pixel) for povray')


    #parsing the command line
    args = parser.parse_args()


    #Check presence of incompatible commands belonging to different groups
    args_dict = vars(args)
    calc_command = [ key for key in args_dict if args_dict[key] and (key=='s' or key=='g' or key=='r' or key=='restart') ]
    energy_command = [ key for key in args_dict if args_dict[key] and (key=='es' or key=='er') ]
    visual_command = [ key for key in args_dict if args_dict[key] and (key=='sites' or key=='sites-all' or key=='scf-images'  
        or key=='relax-images' or key=='relax-animations' or key=='view') ]

    if calc_command and energy_command:
        parser.error("argument -{1}: not allowed with argument -{0}".format(calc_command[0], energy_command[0]))
    elif calc_command and visual_command:
        parser.error("argument -{1}: not allowed with argument -{0}".format(calc_command[0], visual_command[0]))
    elif energy_command and visual_command:
        parser.error("argument -{1}: not allowed with argument -{0}".format(energy_command[0], visual_command[0]))
  

    #Check for all incompatible OPTIONAL arguments
    if args.save_figs and not args.g and not args.s:
        parser.error("--save-figs option can only be used with -g or -s")
    if args.saveas and not args.g and not args.s and not args.r:
        parser.error("--saveas option can only be used with -g, -s or -r")
    if args.t and not args.r:
        parser.error("--t option can only be used with -r")
    if args.i and not args.r:
        parser.error("--t option can only be used with -r")
    if args.exclude and not args.r:
        parser.error("--exclude option can only be used with -r")
<<<<<<< HEAD
    if args.povray and not args.scf_images and not args.relax_images and not args.relax_animation:
=======
    if args.povray and not args.scf_images and not args.relax_images and not args.relax_animations and not args.render_image:
>>>>>>> 045d71e3
        parser.error("--povray option can only be used with -scf-images or -relax-images or -relax-animations")
    if args.width_res is not None and not args.povray:
        parser.error("--width-res can be specified only for povray rendering")

    #Final check on values that are not already dealt with by argparse
    if(args.view):
        if args.view[0] != 's' and args.view[0] != 'r':
            parser.error('-view must be followed by a string in the form [s/r][int] e.g. s3')
        try:
            i = int(args.view[1:])
            if(i<0): raise RuntimeError("Index cannot be negative")
        except:
            parser.error('-view must be followed by a string in the form [s/r][int] e.g. s3 (with int >=0)')

    return args


def main():

    print('xSorb version {0}'.format(VERSION))
    
    args = cli_parse()

    #import statements##########################################################################
    #they are imported here since the import is quite slow, so the help can be shown immediately
    import input
    from settings import Settings
    from io_utils import get_energies, restart_jobs
    from calculations import generate, final_relax, saveas
    from postprocess import plot_adsorption_sites, config_images, view_config, relax_animations, plot_energy_evolution
    ############################################################################################

    #calc
    if(args.g):
        generate(SCF_RUN = False, SAVEFIG=args.save_figs, saveas_format=args.saveas)
    
    elif(args.s):
        generate(SCF_RUN = True, SAVEFIG=args.save_figs, saveas_format=args.saveas)

    elif(args.r):
        final_relax(args.t, exclude=args.exclude, indices=args.i)

    elif(args.restart):
        restart_jobs(which='scf' if args.restart == 's' else 'relax', pwi_prefix=pwi_prefix, pwo_prefix=pwo_prefix)



    #energies
    elif(args.es):
        try:
            E_slab_mol = Settings().E_slab_mol
        except: #option in case settings.in or some other input file is no more present.
            E_slab_mol = []
        get_energies(scf_labels_filename, scf_energies_filename, E_slab_mol=E_slab_mol, pwo_prefix=pwo_prefix+'scf')

    elif(args.er):
        try:
            E_slab_mol = Settings().E_slab_mol
        except: #option in case settings.in or some other input file is no more present.
            E_slab_mol = []
        if not os.path.isfile(scf_energies_filename):
            get_energies(scf_labels_filename, scf_energies_filename, E_slab_mol=E_slab_mol, pwo_prefix=pwo_prefix+'scf')
            get_energies(scf_energies_filename, relax_energies_filename, E_slab_mol=E_slab_mol, pwo_prefix=pwo_prefix+'relax')
            os.remove(scf_energies_filename)
        else:    
            get_energies(scf_energies_filename, relax_energies_filename, E_slab_mol=E_slab_mol, pwo_prefix=pwo_prefix+'relax')
    
    elif(args.plot_energies):
        plot_energy_evolution()


    #visualization
    elif(args.sites or args.sites_all):
        plot_adsorption_sites(ALL = args.sites_all)

    elif(args.scf_images):
        config_images(which='s', povray=args.povray, witdth_res=args.width_res)

    elif(args.relax_images):
        config_images(which='r', povray=args.povray, witdth_res=args.width_res)

    elif(args.render_image):
        config_images(which=args.render_image[0][0], index=args.render_image[0][1:], 
            rotations = args.render_image[1], povray=args.povray, witdth_res=args.width_res)

    elif(args.relax_animations):
        relax_animations(povray=args.povray, witdth_res=args.width_res)

    elif(args.view):
        view_config(which=args.view[0], index=int(args.view[1:]))

    elif(args.savefiles is not None):
        saveas(which=args.savefiles[1], saveas_format=args.savefiles[0])



if __name__ == '__main__':
    sys.exit(main())<|MERGE_RESOLUTION|>--- conflicted
+++ resolved
@@ -101,12 +101,8 @@
     main_visual.add_argument('-sites-all', action='store_true',  help='plot ALL the high-symmetry sites sites with labels')
     main_visual.add_argument('-scf-images', action='store_true', help='save images of the scf configurations')
     main_visual.add_argument('-relax-images', action='store_true', help='save images of the relaxations')
-<<<<<<< HEAD
-    main_visual.add_argument('-relax-animations', action='store_true', help='save gif animations of the relaxations (even if not completed)')
-=======
     main_visual.add_argument('-render-image', nargs=2, help='select which image to render and the rotations list for the camera (syntax: [s/r][index] [rotations], e.g. r12 -10z,-80x)')
     main_visual.add_argument('-relax-animations', action='store_true', help='save animations of the relaxations in gif (default) or mp4 format (for povray)')
->>>>>>> 045d71e3
     main_visual.add_argument('-view', type=str, help='select which config to open with ase gui (syntax: [s/r][index], e.g. s3)')
     main_visual.add_argument('-savefiles', nargs=2, help='save files in specific format (syntax: [format] [calc_type], e.g. cif relax)')
     #optional flags
@@ -144,11 +140,7 @@
         parser.error("--t option can only be used with -r")
     if args.exclude and not args.r:
         parser.error("--exclude option can only be used with -r")
-<<<<<<< HEAD
-    if args.povray and not args.scf_images and not args.relax_images and not args.relax_animation:
-=======
     if args.povray and not args.scf_images and not args.relax_images and not args.relax_animations and not args.render_image:
->>>>>>> 045d71e3
         parser.error("--povray option can only be used with -scf-images or -relax-images or -relax-animations")
     if args.width_res is not None and not args.povray:
         parser.error("--width-res can be specified only for povray rendering")
