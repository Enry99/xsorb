--- conflicted
+++ resolved
@@ -4,15 +4,10 @@
    slab_filename                 = 'slab.pwo'           #path of file containing the slab atomic coordinates. The list of supported file types can be found on ASE website
    molecule_filename             = 'molecule.pwo'       #path of file containing the molecule atomic coordinates. The list of supported file types can be found on ASE website 
    jobscript                     = 'job_simple' sbatch  #path of a jobscript for running Quantum Espresso and submit command for the job scheduler
-<<<<<<< HEAD
    jobname_prefix                = 'ads'                #prefix for the job names (max 3 letters)
-   E_slab_mol                    = 0 0                  #slab and isolated molecule energies (in the default energy units of the DFT program, i.e. Ry for QE, eV for VASP).
-   screening_conv_thr            = 5e-3 5e-2            #optional custom convergence treshold(s) for screening (2 values - energy and forces for QE, 1 value - energy OR force (EDIFFG) for VASP)
-   jobscript_ml                  = 'job_ml' sbatch
-=======
    # E_slab_mol                    = 0 0                  #slab and isolated molecule energies (in the default energy units of the DFT program, i.e. Ry for QE, eV for VASP).
-   screening_conv_thr            = -0.05            #optional custom convergence treshold(s) for screening (2 values - energy and forces for QE, 1 value - energy OR force (EDIFFG) for VASP)
->>>>>>> fb3a29d0
+   # screening_conv_thr            = -0.05            #optional custom convergence treshold(s) for screening (2 values - energy and forces for QE, 1 value - energy OR force (EDIFFG) for VASP)
+   # jobscript_ml                  = 'job_ml' sbatch
 /
 
 
@@ -42,21 +37,6 @@
    y_rot_angles                  = 0 90            #rotation about y axis (performed secondly)
    z_rot_angles                  = 0 90            #rotation about z axis (performed lastly)
    vertical_angles               = x               #which angles for y_rot == +/- 90. Options: x (use x_rot_angles), z (use z_rot_angles), none, list [list of angles] (custom list)
-<<<<<<< HEAD
-   individual_rotations          = 12 50 86, 1 7 8 #list of individual rotations, not to be included in the combinations. Each one is a list of 3 angles (in deg)
-
-   layers_height                 = 0.5             #delta_z within which atoms are considered to be part of the same layer (for fixing atoms). This is different from the surface_height flag, used for surface adsorption sites.
-   fixed_indices_slab            = 0 1 2           #fix chosen atoms of the slab for relaxation. Indices are to be taken as in slab file, possibly more than one site. -1 = fix all
-   fixed_layers_slab             = 0 
-   fixed_indices_mol             = 3               #fix chosen atoms of the molecule for relaxation. Indices are to be taken as in slab file, possibly more than one site. -1 = fix all
-   fix_slab_xyz                  = 0 0 0           #coordinates to fix for the selected atoms in slab (as in QE, so 0 = fix)
-   fix_mol_xyz                   = 0 0 1           #coordinates to fix for the selected atoms in molecule
-   fix_bondlengths_preopt        = False           #fix all bond lengths in the molecule in the preoptimization
-
-   mol_before_slab               = False           #put molecule before slab in the order of atoms
-   sort_atoms_by_z               = True
-   translate_slab                = True            #translate the slab upwards so that it is at least 1A above the cell bottom
-=======
    # individual_rotations          = 12 50 86, 1 7 8 #list of individual rotations, not to be included in the combinations. Each one is a list of 3 angles (in deg)
 
    # layers_height                 = 0.5             #delta_z within which atoms are considered to be part of the same layer (for fixing atoms). This is different from the surface_height flag, used for surface adsorption sites.
@@ -65,11 +45,11 @@
    # fixed_indices_mol             = 3               #fix chosen atoms of the molecule for relaxation. Indices are to be taken as in slab file, possibly more than one site. -1 = fix all
    # fix_slab_xyz                  = 0 0 0           #coordinates to fix for the selected atoms in slab (as in QE, so 0 = fix)
    # fix_mol_xyz                   = 0 0 1           #coordinates to fix for the selected atoms in molecule
+   # fix_bondlengths_preopt        = False           #fix all bond lengths in the molecule in the preoptimization
 
    # mol_before_slab               = False           #put molecule before slab in the order of atoms
    # sort_atoms_by_z               = True
    # translate_slab                = True            #translate the slab upwards so that it is at least 1A above the cell bottom
->>>>>>> fb3a29d0
 /
 
 
